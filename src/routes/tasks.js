--- conflicted
+++ resolved
@@ -281,7 +281,6 @@
           .skip(skip)
           .limit(parseInt(limit));
 
-<<<<<<< HEAD
         console.log("Tasks found:", tasks.length);
         tasks.forEach((task) => {
           console.log(
@@ -289,8 +288,6 @@
           );
         });
 
-=======
->>>>>>> a2c369fb
         total = await Task.countDocuments(query);
       } else {
         // Get tasks for user
@@ -420,11 +417,8 @@
   "/",
   requireAuth,
   validateTaskCreation,
-<<<<<<< HEAD
   invalidateCacheMiddleware(["realtime:notifications:*"], true), // Only real-time notifications
-=======
   invalidateCacheMiddleware([`team-*`, `user-*`, `stats-*`]),
->>>>>>> a2c369fb
   catchAsync(async (req, res) => {
     // Set client cache invalidation headers
     res.setHeader("X-Invalidate-Client-Cache", "tasks,dashboard");
@@ -580,11 +574,8 @@
   "/:id",
   requireAuth,
   validateTaskUpdate,
-<<<<<<< HEAD
   invalidateCacheMiddleware(["realtime:notifications:*"], true), // Only real-time data
-=======
   invalidateCacheMiddleware([`team-*`, `user-*`, `stats-*`]),
->>>>>>> a2c369fb
   catchAsync(async (req, res) => {
     // Set client cache invalidation headers
     res.setHeader("X-Invalidate-Client-Cache", "tasks,dashboard");
@@ -748,11 +739,8 @@
 router.delete(
   "/:id",
   requireAuth,
-<<<<<<< HEAD
   invalidateCacheMiddleware(["realtime:notifications:*"], true), // Only real-time data
-=======
   invalidateCacheMiddleware([`team-*`, `user-*`, `stats-*`]),
->>>>>>> a2c369fb
   catchAsync(async (req, res) => {
     // Set client cache invalidation headers
     res.setHeader("X-Invalidate-Client-Cache", "tasks,dashboard");
