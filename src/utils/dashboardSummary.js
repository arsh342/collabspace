const Team = require("../models/Team");
const Task = require("../models/Task");

/**
 * Compute organiser level summary metrics.
 * Returns counts scoped to teams where user is admin.
 * Uses lean queries + aggregation for efficiency.
 * @param {import('mongoose').Types.ObjectId|string} organiserId
 */
async function computeOrganiserSummary(organiserId) {
  if (!organiserId) throw new Error("organiserId required for summary");

  // Find teams where user is admin (active only)
  const teams = await Team.find({ admin: organiserId, isActive: true })
    .select("_id members stats.totalTasks stats.completedTasks")
    .lean();

  const totalTeams = teams.length;
<<<<<<< HEAD
  
  // Count unique members across all teams
  const uniqueMembers = new Set();
  teams.forEach((team) => {
    if (Array.isArray(team.members)) {
      team.members.forEach((memberId) => {
        uniqueMembers.add(memberId.toString());
      });
    }
  });
  const totalMembers = uniqueMembers.size;
=======
  const totalMembers = teams.reduce(
    (sum, t) => sum + (Array.isArray(t.members) ? t.members.length : 0),
    0,
  );
>>>>>>> 0bd1d0ff

  // Aggregate tasks for these teams (only non-archived)
  let totalTasks = 0;
  let completedTasks = 0;
  if (teams.length) {
    const teamIds = teams.map((t) => t._id);
    const taskAgg = await Task.aggregate([
      { $match: { team: { $in: teamIds }, isArchived: false } },
      {
        $group: {
          _id: null,
          totalTasks: { $sum: 1 },
          completedTasks: {
            $sum: { $cond: [{ $eq: ["$status", "completed"] }, 1, 0] },
          },
        },
      },
    ]);
    if (taskAgg.length) {
      totalTasks = taskAgg[0].totalTasks;
      completedTasks = taskAgg[0].completedTasks;
    }
  }

  const completionRate = totalTasks
    ? Math.round((completedTasks / totalTasks) * 100)
    : 0;

  const activeTasks = totalTasks - completedTasks;

  return {
    totalTeams,
    totalMembers,
    totalTasks,
    activeTasks,
    completedTasks,
    completionRate,
    timestamp: new Date().toISOString(),
  };
}

module.exports = { computeOrganiserSummary };<|MERGE_RESOLUTION|>--- conflicted
+++ resolved
@@ -16,24 +16,10 @@
     .lean();
 
   const totalTeams = teams.length;
-<<<<<<< HEAD
-  
-  // Count unique members across all teams
-  const uniqueMembers = new Set();
-  teams.forEach((team) => {
-    if (Array.isArray(team.members)) {
-      team.members.forEach((memberId) => {
-        uniqueMembers.add(memberId.toString());
-      });
-    }
-  });
-  const totalMembers = uniqueMembers.size;
-=======
   const totalMembers = teams.reduce(
     (sum, t) => sum + (Array.isArray(t.members) ? t.members.length : 0),
     0,
   );
->>>>>>> 0bd1d0ff
 
   // Aggregate tasks for these teams (only non-archived)
   let totalTasks = 0;
